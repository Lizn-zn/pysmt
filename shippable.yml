--- conflicted
+++ resolved
@@ -38,7 +38,7 @@
     - PYSMT_SOLVER="cvc4"  PYTHONPATH="$PYTHONPATH:$TRAVIS_BUILD_DIR/.smt_solvers/CVC4_bin/share/pyshared:$TRAVIS_BUILD_DIR/.smt_solvers/CVC4_bin/lib/pyshared"
     - PYSMT_SOLVER="yices" PYTHONPATH="$PYTHONPATH:$TRAVIS_BUILD_DIR/.smt_solvers/pyices-aa0b91c39aa00c19c2160e83aad822dc468ce328/build/lib.linux-x86_64-2.7"
     - PYSMT_SOLVER="cudd"  PYTHONPATH="$PYTHONPATH:$TRAVIS_BUILD_DIR/.smt_solvers/pycudd2.0.2/pycudd"
-<<<<<<< HEAD
+    - PYSMT_SOLVER="picosat"  PYTHONPATH="$PYTHONPATH:$TRAVIS_BUILD_DIR/.smt_solvers/picosat-960:$TRAVIS_BUILD_DIR/.smt_solvers/picosat-960/build/lib.linux-x86_64-2.7"
 
 matrix:
   include:
@@ -52,19 +52,6 @@
       python: 3.3
     - env: PYSMT_SOLVER="msat"  PYTHONPATH="$PYTHONPATH:$TRAVIS_BUILD_DIR/.smt_solvers/mathsat-5.2.12-linux-x86_64/python:$TRAVIS_BUILD_DIR/.smt_solvers/mathsat-5.2.12-linux-x86_64/python/build/lib.linux-x86_64-$TRAVIS_PYTHON_VERSION"
       python: 3.4
-=======
-    - PYSMT_SOLVER="picosat"  PYTHONPATH="$PYTHONPATH:$TRAVIS_BUILD_DIR/.smt_solvers/picosat-960:$TRAVIS_BUILD_DIR/.smt_solvers/picosat-960/build/lib.linux-x86_64-2.7"
-# matrix:
-#   include:
-#     - env: PYSMT_SOLVER="None"
-#       python: 2.6
-#     - env: PYSMT_SOLVER="None"
-#       python: 3.3
-#     - env: PYSMT_SOLVER="None"
-#       python: 3.4
-#     - env: PYSMT_SOLVER="None"
-#       python: pypy
->>>>>>> ed088aad
 
 # Make folders for the reports
 before_script:
